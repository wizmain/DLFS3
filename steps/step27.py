--- conflicted
+++ resolved
@@ -3,15 +3,9 @@
     sys.path.append(os.path.join(os.path.dirname(__file__), '..'))
 import numpy as np
 from dezero import Variable
-<<<<<<< HEAD
-from dezero import Function
-import math
-=======
 import dezero.functions as F
 import matplotlib.pyplot as plt
 from dezero.utils import plot_dot_graph
->>>>>>> 4ac57b51
-
 
 np.random.seed(0)
 x = np.random.rand(100, 1)
@@ -21,25 +15,9 @@
 W = Variable(np.zeros((1,1)))
 b = Variable(np.zeros(1))
 
-<<<<<<< HEAD
-def my_sin(x, threshold=0.0001):
-    y = 0
-    for i in range(100000):
-        c = (-1)**i/math.factorial(2*i+1)
-        t = c * x ** (2 * i + 1)
-        y = y + t
-        if abs(t.data) < threshold:
-            break
-    return y
-
-x = Variable(np.array(np.pi/4))
-y = my_sin(x)
-y.backward()
-=======
 def predict(x):
     y = F.matmul(x, W) + b
     return y
->>>>>>> 4ac57b51
 
 def mean_squared_error(x0, x1):
     diff = x0 - x1
